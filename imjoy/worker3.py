--- conflicted
+++ resolved
@@ -7,10 +7,6 @@
 import traceback
 
 import janus
-<<<<<<< HEAD
-import socketio
-=======
->>>>>>> fc3b344f
 
 from worker_utils import format_traceback
 from worker_utils3 import make_coro
@@ -19,11 +15,6 @@
 
 # pylint: disable=unused-argument, redefined-outer-name
 
-<<<<<<< HEAD
-# pylint: disable=unused-argument, redefined-outer-name
-
-=======
->>>>>>> fc3b344f
 logger = logging.getLogger("worker3")
 
 JOB_HANDLERS_PY3 = Registry()
@@ -125,77 +116,6 @@
             logger.error("Error in method %s: %s", job["num"], traceback.format_exc())
 
 
-<<<<<<< HEAD
-class AsyncClient:
-    """Represent an async socketio client."""
-
-    def __init__(self, conn, opt):
-        """Set up client instance."""
-        self.conn = conn
-        self.loop = asyncio.get_event_loop()
-        self.opt = opt
-        self.queue = janus.Queue(loop=self.loop)
-        self.sio = socketio.Client()
-
-    def setup(self):
-        """Set up the plugin connection."""
-        logger.setLevel(logging.INFO)
-        if self.opt.debug:
-            logger.setLevel(logging.DEBUG)
-        self.sio.on("to_plugin_" + self.opt.secret, self.sio_plugin_message)
-
-        def on_disconnect():
-            if not self.opt.daemon:
-                self.conn.exit(1)
-
-        self.sio.on("disconnect", on_disconnect)
-
-    def connect(self):
-        """Connect to the socketio server."""
-        self.sio.connect(self.opt.server)
-        self.emit({"type": "initialized", "dedicatedThread": True})
-        logger.info("Plugin %s initialized", self.opt.id)
-
-    def emit(self, msg):
-        """Emit a message to the socketio server."""
-        self.sio.emit("from_plugin_" + self.opt.secret, msg)
-
-    def sio_plugin_message(self, *args):
-        """Handle plugin message."""
-        data = args[0]
-        if data["type"] == "import":
-            self.emit({"type": "importSuccess", "url": data["url"]})
-        elif data["type"] == "disconnect":
-            self.conn.abort.set()
-            try:
-                if "exit" in self.conn.interface and callable(
-                    self.conn.interface["exit"]
-                ):
-                    self.conn.interface["exit"]()
-            except Exception as exc:  # pylint: disable=broad-except
-                logger.error("Error when exiting: %s", exc)
-            return args
-        elif data["type"] == "execute":
-            if not self.conn.executed:
-                self.queue.sync_q.put(data)
-            else:
-                logger.debug("Skip execution")
-                self.emit({"type": "executeSuccess"})
-        elif data["type"] == "message":
-            _data = data["data"]
-            self.queue.sync_q.put(_data)
-            logger.debug("Added task to the queue")
-        sys.stdout.flush()
-        return None
-
-    def run_forever(self):
-        """Wait forever."""
-        thread = threading.Thread(target=self.sio.wait)
-        thread.daemon = True
-        thread.start()
-        self.loop.run_until_complete(
-            task_worker(self.conn, self.queue.async_q, logger, self.conn.abort)
-=======
 class AsyncClient(BaseClient):
     """Represent an async socketio client."""
 
@@ -212,5 +132,4 @@
         """Run forever."""
         self.loop.run_until_complete(
             task_worker(self.conn, self.janus_queue.async_q, logger, self.conn.abort)
->>>>>>> fc3b344f
         )