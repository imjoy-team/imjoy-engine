--- conflicted
+++ resolved
@@ -154,16 +154,10 @@
         with open(os.path.join(WEB_APP_DIR, 'index.html'), 'r', encoding="utf-8") as f:
             return web.Response(text=f.read(), content_type='text/html')
     app.router.add_static('/static', path=str(os.path.join(WEB_APP_DIR, 'static')))
-<<<<<<< HEAD
-    app.router.add_static('/css', path=str(os.path.join(WEB_APP_DIR, 'css')))
-    app.router.add_static('/js', path=str(os.path.join(WEB_APP_DIR, 'js')))
-    app.router.add_static('/docs', path=str(os.path.join(WEB_APP_DIR, 'docs')))
-=======
     # app.router.add_static('/docs/', path=str(os.path.join(WEB_APP_DIR, 'docs')))
     async def docs_handler(request):
         raise web.HTTPFound(location='https://imjoy.io/docs')
     app.router.add_get('/docs', docs_handler, name='docs')
->>>>>>> 0644b7a1
     print('A local version of Imjoy web app is available at http://127.0.0.1:8080')
 else:
     async def index(request):
