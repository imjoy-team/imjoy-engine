import os
import asyncio
import socketio
import logging
import threading
import sys
import time
import subprocess
import signal
import random
import string
import shlex
import logging
import argparse
import uuid
import shutil
import yaml
import json
import platform

# import webbrowser
from aiohttp import web, hdrs
from aiohttp import WSCloseCode
from aiohttp import streamer
from urllib.parse import urlparse
from mimetypes import MimeTypes
import aiohttp_cors

if sys.platform == "win32":
    import string
    from ctypes import windll

    def get_drives():
        drives = []
        bitmask = windll.kernel32.GetLogicalDrives()
        for letter in string.ascii_uppercase:
            if bitmask & 1:
                drives.append(os.path.abspath(letter + ":/"))
            bitmask >>= 1
        return drives


try:
    import psutil
except Exception as e:
    print(
        "WARNING: a library called 'psutil' can not be imported, "
        "this may cause problem when killing processes."
    )

try:
    from Queue import Queue, Empty
except ImportError:
    from queue import Queue, Empty  # python 3.x

CONDA_AVAILABLE = False
MAX_ATTEMPTS = 1000
NAME_SPACE = "/"
API_VERSION = "0.1.1"

logging.basicConfig(stream=sys.stdout)
logger = logging.getLogger("ImJoyPluginEngine")

# add executable path to PATH
os.environ["PATH"] = (
    os.path.split(sys.executable)[0] + os.pathsep + os.environ.get("PATH", "")
)


try:
    process = subprocess.Popen(
        ["conda", "info", "--json", "-s"], stdout=subprocess.PIPE
    )
    cout, err = process.communicate()
    conda_prefix = json.loads(cout.decode("ascii"))["conda_prefix"]
    logger.info("Found conda environment: %s", conda_prefix)
    # for fixing CondaHTTPError:
    # https://github.com/conda/conda/issues/6064#issuecomment-458389796
    if os.name == "nt":
        os.environ["PATH"] = (
            os.path.join(conda_prefix, "Library", "bin")
            + os.pathsep
            + os.environ["PATH"]
        )
    CONDA_AVAILABLE = True
except OSError as e:
    conda_prefix = None
    if sys.version_info < (3, 0):
        sys.exit(
            "Sorry, ImJoy plugin engine can only run within a conda environment "
            "or at least in Python 3."
        )
    print(
        "WARNING: you are running ImJoy without conda, "
        "you may have problem with some plugins."
    )

parser = argparse.ArgumentParser()
parser.add_argument("--token", type=str, default=None, help="connection token")
parser.add_argument("--debug", action="store_true", help="debug mode")
parser.add_argument(
    "--serve", action="store_true", help="download ImJoy web app and serve it locally"
)
parser.add_argument("--host", type=str, default="127.0.0.1", help="socketio host")
parser.add_argument(
    "--base_url",
    type=str,
    default=None,
    help="the base url for accessing this plugin engine",
)
parser.add_argument("--port", type=str, default="9527", help="socketio port")
parser.add_argument(
    "--force_quit_timeout",
    type=int,
    default=5,
    help="the time (in second) for waiting before kill a plugin process, default: 5 s",
)
parser.add_argument(
    "--workspace",
    type=str,
    default="~/ImJoyWorkspace",
    help="workspace folder for plugins",
)
parser.add_argument(
    "--freeze", action="store_true", help="disable conda and pip commands"
)
parser.add_argument(
    "--engine_container_token",
    type=str,
    default=None,
    help="A token set by the engine container which launches the engine",
)

opt = parser.parse_args()

if opt.base_url is None or opt.base_url == "":
    opt.base_url = "http://{}:{}".format(opt.host, opt.port)

if opt.base_url.endswith("/"):
    opt.base_url = opt.base_url[:-1]

if not CONDA_AVAILABLE and not opt.freeze:
    print(
        "WARNING: `pip install` command may not work, "
        "in that case you may want to add `--freeze`."
    )

if opt.freeze:
    print(
        "WARNING: you are running the plugin engine with `--freeze`, "
        "this means you need to handle all the plugin requirements yourself."
    )

FORCE_QUIT_TIMEOUT = opt.force_quit_timeout
WORKSPACE_DIR = os.path.expanduser(opt.workspace)
if not os.path.exists(WORKSPACE_DIR):
    os.makedirs(WORKSPACE_DIR)

# generate a new token if not exist
try:
    if opt.token is None or opt.token == "":
        with open(os.path.join(WORKSPACE_DIR, ".token"), "r") as f:
            opt.token = f.read()
except Exception as e:
    pass

try:
    if opt.token is None or opt.token == "":
        opt.token = str(uuid.uuid4())
        with open(os.path.join(WORKSPACE_DIR, ".token"), "w") as f:
            f.write(opt.token)
except Exception as e:
    logger.error("Falied to save .token file: %s", str(e))


def killProcess(pid):
    try:
        cp = psutil.Process(pid)
        for proc in cp.children(recursive=True):
            if proc.is_running():
                proc.kill()
        cp.kill()
    except Exception as e:
        print(
            "WARNING: failed to kill a process (PID={}), "
            "you may want to kill it manually.".format(pid)
        )


# try to kill last process
pid_file = os.path.join(WORKSPACE_DIR, ".pid")
try:
    if os.path.exists(pid_file):
        with open(pid_file, "r") as f:
            killProcess(int(f.read()))
except Exception as e:
    pass
try:
    pid = str(os.getpid())
    with open(pid_file, "w") as f:
        f.write(pid)
except Exception as e:
    logger.error("Falied to save .pid file: %s", str(e))

WEB_APP_DIR = os.path.join(WORKSPACE_DIR, "__ImJoy__")
if opt.serve:
    if shutil.which("git") is None:
        print("Installing git...")
        ret = subprocess.Popen(
            "conda install -y git && git clone -b gh-pages --depth 1 "
            "https://github.com/oeway/ImJoy".split(),
            shell=False,
        ).wait()
        if ret != 0:
            print(
                "Failed to install git, please check whether you have internet access."
            )
            sys.exit(3)
    if os.path.exists(WEB_APP_DIR) and os.path.isdir(WEB_APP_DIR):
        ret = subprocess.Popen(["git", "stash"], cwd=WEB_APP_DIR, shell=False).wait()
        if ret != 0:
            print("Failed to clean files locally.")
        ret = subprocess.Popen(
            ["git", "pull", "--all"], cwd=WEB_APP_DIR, shell=False
        ).wait()
        if ret != 0:
            print("Failed to pull files for serving offline.")
        ret = subprocess.Popen(
            ["git", "checkout", "gh-pages"], cwd=WEB_APP_DIR, shell=False
        ).wait()
        if ret != 0:
            print("Failed to checkout files from gh-pages.")
    if not os.path.exists(WEB_APP_DIR):
        print("Downloading files for serving ImJoy locally...")
        ret = subprocess.Popen(
            "git clone -b gh-pages --depth 1 "
            "https://github.com/oeway/ImJoy __ImJoy__".split(),
            shell=False,
            cwd=WORKSPACE_DIR,
        ).wait()
        if ret != 0:
            print(
                "Failed to download files, "
                "please check whether you have internet access."
            )
            sys.exit(4)

# ALLOWED_ORIGINS = [opt.base_url, 'http://imjoy.io', 'https://imjoy.io']
sio = socketio.AsyncServer()
app = web.Application()
sio.attach(app)

if opt.debug:
    logger.setLevel(logging.DEBUG)
else:
    logger.setLevel(logging.ERROR)


if opt.serve and os.path.exists(os.path.join(WEB_APP_DIR, "index.html")):

    async def index(request):
        """Serve the client-side application."""
        with open(os.path.join(WEB_APP_DIR, "index.html"), "r", encoding="utf-8") as f:
            return web.Response(text=f.read(), content_type="text/html")

    app.router.add_static("/static", path=str(os.path.join(WEB_APP_DIR, "static")))
    # app.router.add_static('/docs/', path=str(os.path.join(WEB_APP_DIR, 'docs')))
    async def docs_handler(request):
        raise web.HTTPFound(location="https://imjoy.io/docs")

    app.router.add_get("/docs", docs_handler, name="docs")
    print("A local version of Imjoy web app is available at " + opt.base_url)
else:

    async def index(request):
        return web.Response(
            body=(
                '<H1><a href="https://imjoy.io">ImJoy.IO</a></H1><p>'
                'You can run "python -m imjoy --serve" '
                "to serve ImJoy web app locally.</p>"
            ),
            content_type="text/html",
        )


app.router.add_get("/", index)


async def about(request):
    params = request.rel_url.query
    if "token" in params:
        body = (
            "<H1>ImJoy Plugin Engine connection token: </H1><H3>"
            + params["token"]
            + "</H3><br>"
        )
        body += (
            "<p>You have to specify this token when you connect the ImJoy web app "
            "to this Plugin Engine. The token will be saved and automatically reused "
            "when you launch the App again. </p>"
        )
        body += "<br>"
        body += (
            "<p>Alternatively, you can launch a new ImJoy instance "
            "with the link below: </p>"
        )

        if opt.serve:
            body += (
                '<p><a href="'
                + opt.base_url
                + "/#/app?token="
                + params["token"]
                + '">Open ImJoy App</a></p>'
            )
        else:
            body += (
                '<p><a href="https://imjoy.io/#/app?token='
                + params["token"]
                + '">Open ImJoy App</a></p>'
            )

    else:
        if opt.serve:
            body = '<H1><a href="' + opt.base_url + '/#/app">Open ImJoy App</a></H1>'
        else:
            body = '<H1><a href="https://imjoy.io/#/app">Open ImJoy App</a></H1>'
    body += (
        "<H2>Please use the latest Google Chrome browser to run the ImJoy App."
        '</H2><a href="https://www.google.com/chrome/">Download Chrome</a><p>'
        "Note: Safari is not supported "
        "due to its restrictions on connecting to localhost. "
        "Currently, only FireFox and Chrome (preferred) are supported.</p>"
    )
    return web.Response(body=body, content_type="text/html")


app.router.add_get("/about", about)

attempt_count = 0
cmd_history = []
plugins = {}
plugin_sessions = {}
plugin_sids = {}
plugin_signatures = {}
clients = {}
client_sessions = {}
registered_sessions = {}
generatedUrls = {}
generatedUrlFiles = {}
requestUploadFiles = {}
requestUrls = {}

default_requirements_py2 = ["requests", "six", "websocket-client", "numpy", "psutil"]
default_requirements_py3 = [
    "requests",
    "six",
    "websocket-client",
    "janus",
    "numpy",
    "psutil",
]

script_dir = os.path.dirname(os.path.normpath(__file__))
template_script = os.path.abspath(os.path.join(script_dir, "imjoyWorkerTemplate.py"))

if CONDA_AVAILABLE:
    if sys.platform == "linux" or sys.platform == "linux2":
        # linux
        conda_activate = "/bin/bash -c 'source " + conda_prefix + "/bin/activate {}'"
    elif sys.platform == "darwin":
        # OS X
        conda_activate = "source activate {}"
    elif sys.platform == "win32":
        # Windows...
        conda_activate = "activate {}"
    else:
        conda_activate = "conda activate {}"
else:
    conda_activate = "{}"


def resumePluginSession(pid, session_id, plugin_signature):
    if pid in plugins:
        if session_id in plugin_sessions:
            plugin_sessions[session_id].append(plugins[pid])
        else:
            plugin_sessions[session_id] = [plugins[pid]]
    if plugin_signature in plugin_signatures:
        secret = plugin_signatures[plugin_signature]
        return secret
    else:
        return None


def addClientSession(session_id, client_id, sid, base_url, workspace):
    if client_id in clients:
        clients[client_id].append(sid)
        client_connected = True
    else:
        clients[client_id] = [sid]
        client_connected = False
    logger.info("adding client session %s", sid)
    registered_sessions[sid] = {
        "client": client_id,
        "session": session_id,
        "base_url": base_url,
        "workspace": workspace,
    }
    return client_connected


def disconnectClientSession(sid):
    if sid in registered_sessions:
        obj = registered_sessions[sid]
        client_id, session_id = obj["client"], obj["session"]
        del registered_sessions[sid]
        if client_id in clients and sid in clients[client_id]:
            clients[client_id].remove(sid)
            if len(clients[client_id]) == 0:
                del clients[client_id]
        if session_id in plugin_sessions:
            for plugin in plugin_sessions[session_id]:
                if "allow-detach" not in plugin["flags"]:
                    killPlugin(plugin["id"])
            del plugin_sessions[session_id]


def addPlugin(plugin_info, sid=None):
    pid = plugin_info["id"]
    session_id = plugin_info["session_id"]
    plugin_signatures[plugin_info["signature"]] = plugin_info["secret"]
    plugins[pid] = plugin_info
    if session_id in plugin_sessions:
        plugin_sessions[session_id].append(plugin_info)
    else:
        plugin_sessions[session_id] = [plugin_info]

    if pid in plugins and sid is not None:
        plugin_sids[sid] = plugin_info
        plugin_info["sid"] = sid


def disconnectPlugin(sid):
    if sid in plugin_sids:
        pid = plugin_sids[sid]["id"]
        if pid in plugins:
            if plugins[pid]["signature"] in plugin_signatures:
                del plugin_signatures[plugins[pid]["signature"]]
            del plugins[pid]
        del plugin_sids[sid]
        for session_id in plugin_sessions.keys():
            exist = False
            for p in plugin_sessions[session_id]:
                if p["id"] == pid:
                    exist = p
            if exist:
                plugin_sessions[session_id].remove(exist)
                killPlugin(exist["id"])


def setPluginPID(plugin_id, pid):
    plugins[plugin_id]["process_id"] = pid


def killPlugin(pid):
    if pid in plugins:
        if plugins[pid]["signature"] in plugin_signatures:
            del plugin_signatures[plugins[pid]["signature"]]
        try:
            plugins[pid]["abort"].set()
            killProcess(plugins[pid]["process_id"])
            print('INFO: "{}" was killed.'.format(pid))
        except Exception as e:
            print('WARNING: failed to kill plugin "{}".'.format(pid))
            logger.error(str(e))
        if "sid" in plugins[pid]:
            if plugins[pid]["sid"] in plugin_sids:
                del plugin_sids[plugins[pid]["sid"]]
        del plugins[pid]


def killAllPlugins():
    tasks = []
    for sid in plugin_sids:
        try:
            tasks.append(on_kill_plugin(sid, {"id": plugin_sids[sid]["id"]}))
        except Exception as e:
            logger.error(str(e))

    return asyncio.gather(*tasks)


def parseRepos(requirements, work_dir):
    repos = []
    if type(requirements) is list:
        requirements = [str(r) for r in requirements]
        for r in requirements:
            if ":" in r:
                rs = r.split(":")
                tp, libs = rs[0], ":".join(rs[1:])
                tp, libs = tp.strip(), libs.strip()
                libs = [l.strip() for l in libs.split(" ") if l.strip() != ""]
                if tp == "repo" and len(libs) > 0:
                    name = libs[0].split("/")[-1].replace(".git", "")
                    repo = {
                        "url": libs[0],
                        "repo_dir": os.path.join(
                            work_dir, libs[1] if len(libs) > 1 else name
                        ),
                    }
                    repos.append(repo)
    return repos


def parseRequirements(requirements, default_requirements, work_dir):
    requirements_cmd = "pip install " + " ".join(default_requirements)
    if type(requirements) is list:
        requirements = [str(r) for r in requirements]

        for r in requirements:
            if ":" in r:
                rs = r.split(":")
                tp, libs = rs[0], ":".join(rs[1:])
                tp, libs = tp.strip(), libs.strip()
                libs = [l.strip() for l in libs.split(" ") if l.strip() != ""]
                if tp == "conda" and len(libs) > 0:
                    requirements_cmd += " && conda install -y " + " ".join(libs)
                elif tp == "pip" and len(libs) > 0:
                    requirements_cmd += " && pip install " + " ".join(libs)
                elif tp == "repo" and len(libs) > 0:
                    pass
                elif tp == "cmd" and len(libs) > 0:
                    requirements_cmd += " && " + " ".join(libs)
                elif "+" in tp or "http" in tp:
                    requirements_cmd += " && pip install " + r
                else:
                    raise Exception("Unsupported requirement type: " + tp)
            else:
                requirements_cmd += " && pip install " + r

    elif type(requirements) is str and requirements.strip() != "":
        requirements_cmd += " && " + requirements
    else:
        raise Exception("Unsupported requirements type.")
    return requirements_cmd


def console_to_str(s):
    """ From pypa/pip project, pip.backwardwardcompat. License MIT. """
    try:
        return s.decode(sys.__stdout__.encoding)
    except UnicodeDecodeError:
        return s.decode("utf_8")
    except AttributeError:  # for tests, #13
        return s


def runCmd(
    cmd,
    shell=False,
    cwd=None,
    log_in_real_time=True,
    check_returncode=True,
    callback=None,
    plugin_id=None,
):
    """ From https://github.com/vcs-python/libvcs/ """
    proc = subprocess.Popen(
        cmd,
        shell=shell,
        stderr=subprocess.PIPE,
        stdout=subprocess.PIPE,
        creationflags=0,
        bufsize=1,
        cwd=cwd,
    )
    if plugin_id is not None:
        setPluginPID(plugin_id, proc.pid)

    all_output = []
    code = None
    line = None
    while code is None:
        code = proc.poll()
        if callback and callable(callback):
            line = console_to_str(proc.stderr.read(128))
            if line:
                callback(output=line, timestamp=datetime.datetime.now())
    if callback and callable(callback):
        callback(output="\r", timestamp=datetime.datetime.now())

    lines = filter(None, (line.strip() for line in proc.stdout.readlines()))
    all_output = console_to_str(b"\n".join(lines))
    if code:
        stderr_lines = filter(None, (line.strip() for line in proc.stderr.readlines()))
        all_output = console_to_str(b"".join(stderr_lines))
    output = "".join(all_output)
    if code != 0 and check_returncode:
        raise Exception("Command failed with code {}: {}".format(code, cmd))
    return output


def parseEnv(env, work_dir):
    env_name = ""
    is_py2 = False
    envs = None

    if type(env) is str:
        env = None if env.strip() == "" else env

    if env is not None:
        if not opt.freeze and CONDA_AVAILABLE:
            if type(env) is str:
                envs = [env]
            else:
                envs = env
            for i, env in enumerate(envs):
                if "conda create" in env:
                    # if not env.startswith('conda'):
                    #     raise Exception('env command must start with conda')
                    if "python=2" in env:
                        is_py2 = True
                    parms = shlex.split(env)
                    if "-n" in parms:
                        env_name = parms[parms.index("-n") + 1]
                    elif "--name" in parms:
                        env_name = parms[parms.index("--name") + 1]
                    elif pname is not None:
                        env_name = pname.replace(" ", "_")
                        envs[i] = env.replace(
                            "conda create", "conda create -n " + env_name
                        )

                    if "-y" not in parms:
                        envs[i] = env.replace("conda create", "conda create -y")

                if "conda env create" in env:
                    parms = shlex.split(env)
                    if "-f" in parms:
                        try:
                            env_file = os.path.join(
                                work_dir, parms[parms.index("-f") + 1]
                            )
                            with open(env_file, "r") as stream:
                                env_config = yaml.load(stream)
                                assert "name" in env_config
                                env_name = env_config["name"]
                        except Exception as e:
                            raise Exception(
                                "Failed to read the env name "
                                "from the specified env file: " + str(e)
                            )

                    else:
                        raise Exception(
                            "You should provided a environment file "
                            "via the `conda env create -f`"
                        )

        else:
            print(
                "WARNING: blocked env command: \n{}\n"
                "You may want to run it yourself.".format(env)
            )
            logger.warning(
                "env command is blocked because conda is not avaialbe "
                "or in `--freeze` mode: %s",
                env,
            )

    if env_name.strip() == "":
        env_name = None

    return env_name, envs, is_py2


@sio.on("connect", namespace=NAME_SPACE)
def connect(sid, environ):
    logger.info("connect %s", sid)


@sio.on("init_plugin", namespace=NAME_SPACE)
async def on_init_plugin(sid, kwargs):
    try:
        if sid in registered_sessions:
            obj = registered_sessions[sid]
            client_id, session_id = obj["client"], obj["session"]
        else:
            logger.debug("client %s is not registered.", sid)
            return {"success": False}
        pid = kwargs["id"]
        config = kwargs.get("config", {})
        env = config.get("env", None)
        cmd = config.get("cmd", "python")
        pname = config.get("name", None)
        flags = config.get("flags", [])
        tag = config.get("tag", "")
        requirements = config.get("requirements", []) or []
        workspace = config.get("workspace", "default")
        work_dir = os.path.join(WORKSPACE_DIR, workspace)
        if not os.path.exists(work_dir):
            os.makedirs(work_dir)
        plugin_env = os.environ.copy()
        plugin_env["WORK_DIR"] = work_dir
        logger.info(
            "initialize the plugin. name=%s, id=%s, cmd=%s, workspace=%s",
            pname,
            id,
            cmd,
            workspace,
        )

        plugin_signature = "{}/{}/{}".format(workspace, pname, tag)

        if "single-instance" in flags:
            secret = resumePluginSession(pid, session_id, plugin_signature)
            if secret is not None:
                logger.debug("plugin already initialized: %s", pid)
                # await sio.emit(
                #     'message_from_plugin_'+secret,
                #     {"type": "initialized", "dedicatedThread": True})
                return {
                    "success": True,
                    "resumed": True,
                    "initialized": True,
                    "secret": secret,
                    "work_dir": os.path.abspath(work_dir),
                }

        secretKey = str(uuid.uuid4())
        abort = threading.Event()
        plugin_info = {
            "secret": secretKey,
            "id": pid,
            "abort": abort,
            "flags": flags,
            "session_id": session_id,
            "name": config["name"],
            "type": config["type"],
            "client_id": client_id,
            "signature": plugin_signature,
        }
        addPlugin(plugin_info)

        @sio.on("from_plugin_" + secretKey, namespace=NAME_SPACE)
        async def message_from_plugin(sid, kwargs):
            # print('forwarding message_'+secretKey, kwargs)
            if kwargs["type"] in [
                "initialized",
                "importSuccess",
                "importFailure",
                "executeSuccess",
                "executeFailure",
            ]:
                await sio.emit("message_from_plugin_" + secretKey, kwargs)
                logger.debug("message from %s", pid)
                if kwargs["type"] == "initialized":
                    addPlugin(plugin_info, sid)
            else:
                await sio.emit(
                    "message_from_plugin_" + secretKey,
                    {"type": "message", "data": kwargs},
                )

        @sio.on("message_to_plugin_" + secretKey, namespace=NAME_SPACE)
        async def message_to_plugin(sid, kwargs):
            # print('forwarding message_to_plugin_'+secretKey, kwargs)
            if kwargs["type"] == "message":
                await sio.emit("to_plugin_" + secretKey, kwargs["data"])
            logger.debug("message to plugin %s", secretKey)

        eloop = asyncio.get_event_loop()

        def stop_callback(success, message):
            message = str(message or "")
            message = message[:100] + (message[100:] and "..")
            logger.info(
                "disconnecting from plugin (success:%s, message: %s)",
                str(success),
                message,
            )
            coro = sio.emit(
                "message_from_plugin_" + secretKey,
                {
                    "type": "disconnected",
                    "details": {"success": success, "message": message},
                },
            )
            asyncio.run_coroutine_threadsafe(coro, eloop).result()

        def logging_callback(msg, type="info"):
            if msg == "":
                return
            coro = sio.emit(
                "message_from_plugin_" + secretKey,
                {"type": "logging", "details": {"value": msg, "type": type}},
            )
            asyncio.run_coroutine_threadsafe(coro, eloop).result()

        args = '{} "{}" --id="{}" --server={} --secret="{}" --namespace={}'.format(
            cmd,
            template_script,
            pid,
            "http://127.0.0.1:" + opt.port,
            secretKey,
            NAME_SPACE,
        )
        taskThread = threading.Thread(
            target=launch_plugin,
            args=[
                stop_callback,
                logging_callback,
                pid,
                env,
                requirements,
                args,
                work_dir,
                abort,
                pid,
                plugin_env,
            ],
        )
        taskThread.daemon = True
        taskThread.start()
        return {
            "success": True,
            "initialized": False,
            "secret": secretKey,
            "work_dir": os.path.abspath(work_dir),
        }

    except Exception as e:
        logger.error(e)
        return {"success": False, "reason": str(e)}


async def force_kill_timeout(t, obj):
    pid = obj["pid"]
    for i in range(int(t * 10)):
        if obj["force_kill"]:
            await asyncio.sleep(0.1)
        else:
            return
    try:
        logger.warning("Timeout, force quitting %s", pid)
        killPlugin(pid)
    finally:
        return


@sio.on("reset_engine", namespace=NAME_SPACE)
async def on_reset_engine(sid, kwargs):
    logger.info("kill plugin: %s", kwargs)
    if sid not in registered_sessions:
        logger.debug("client %s is not registered.", sid)
        return {"success": False, "error": "client has not been registered"}

    global attempt_count
    global attempt_count
    global cmd_history
    global plugins
    global plugin_sessions
    global plugin_sids
    global plugin_signatures
    # global clients
    # global client_sessions
    # global registered_sessions
    global generatedUrls
    global generatedUrlFiles
    global requestUploadFiles
    global requestUrls

    await killAllPlugins()

    attempt_count = 0
    cmd_history = []
    plugins = {}
    plugin_sessions = {}
    plugin_sids = {}
    plugin_signatures = {}
    # clients = {}
    # client_sessions = {}
    # registered_sessions = {}
    generatedUrls = {}
    generatedUrlFiles = {}
    requestUploadFiles = {}
    requestUrls = {}

    return {"success": True}


@sio.on("kill_plugin", namespace=NAME_SPACE)
async def on_kill_plugin(sid, kwargs):
    logger.info("kill plugin: %s", kwargs)
    if sid not in registered_sessions:
        logger.debug("client %s is not registered.", sid)
        return {"success": False, "error": "client has not been registered"}

    pid = kwargs["id"]
    timeout_kill = None
    if pid in plugins:
        if "killing" not in plugins[pid]:
            obj = {"force_kill": True, "pid": pid}
            plugins[pid]["killing"] = True

            def exited(result):
                obj["force_kill"] = False
                logger.info("Plugin %s exited normally.", pid)
                # kill the plugin now
                killPlugin(pid)

            await sio.emit(
                "to_plugin_" + plugins[pid]["secret"],
                {"type": "disconnect"},
                callback=exited,
            )
            await force_kill_timeout(FORCE_QUIT_TIMEOUT, obj)
    return {"success": True}


@sio.on("register_client", namespace=NAME_SPACE)
async def on_register_client(sid, kwargs):
    global attempt_count
    client_id = kwargs.get("id", str(uuid.uuid4()))
    workspace = kwargs.get("workspace", "default")
    session_id = kwargs.get("session_id", str(uuid.uuid4()))
    base_url = kwargs.get("base_url", opt.base_url)
    if base_url.endswith("/"):
        base_url = base_url[:-1]

    token = kwargs.get("token", None)
    if token != opt.token:
        logger.debug("token mismatch: %s != %s", token, opt.token)
        print("======== Connection Token: " + opt.token + " ========")
        if opt.engine_container_token is not None:
            await sio.emit(
                "message_to_container_" + opt.engine_container_token,
                {
                    "type": "popup_token",
                    "client_id": client_id,
                    "session_id": session_id,
                },
            )
        # try:
        #     webbrowser.open(
        #         'http://'+opt.host+':'+opt.port+'/about?token='+opt.token,
        #         new=0, autoraise=True)
        # except Exception as e:
        #     print('Failed to open the browser.')
        attempt_count += 1
        if attempt_count >= MAX_ATTEMPTS:
            logger.info("Client exited because max attemps exceeded: %s", attempt_count)
            sys.exit(100)
        return {"success": False}
    else:
        attempt_count = 0
        if addClientSession(session_id, client_id, sid, base_url, workspace):
            confirmation = True
            message = (
                "Another ImJoy session is connected to this Plugin Engine({}), "
                "allow a new session to connect?".format(base_url)
            )
        else:
            confirmation = False
            message = None

        logger.info("register client: %s", kwargs)

        engine_info = {"api_version": API_VERSION}
        engine_info["platform"] = {
            "uname": ", ".join(platform.uname()),
            "machine": platform.machine(),
            "system": platform.system(),
            "processor": platform.processor(),
            "node": platform.node(),
        }

        return {
            "success": True,
            "confirmation": confirmation,
            "message": message,
            "engine_info": engine_info,
        }


def scandir(path, type=None, recursive=False):
    file_list = []
    for f in os.scandir(path):
        if f.name.startswith("."):
            continue
        if type is None or type == "file":
            if os.path.isdir(f.path):
                if recursive:
                    file_list.append(
                        {
                            "name": f.name,
                            "type": "dir",
                            "children": scandir(f.path, type, recursive),
                        }
                    )
                else:
                    file_list.append({"name": f.name, "type": "dir"})
            else:
                file_list.append({"name": f.name, "type": "file"})
        elif type == "directory":
            if os.path.isdir(f.path):
                file_list.append({"name": f.name})
    return file_list


@sio.on("list_dir", namespace=NAME_SPACE)
async def on_list_dir(sid, kwargs):
    if sid not in registered_sessions:
        logger.debug("client %s is not registered.", sid)
        return {"success": False, "error": "client has not been registered."}
<<<<<<< HEAD
    try:
        workspace_dir = os.path.join(
            WORKSPACE_DIR, registered_sessions[sid]["workspace"]
        )

        path = kwargs.get("path", workspace_dir)

        if not os.path.isabs(path):
            path = os.path.join(workspace_dir, path)
        path = os.path.normpath(os.path.expanduser(path))

        type = kwargs.get("type", None)
        recursive = kwargs.get("recursive", False)
        files_list = {"success": True}
        files_list["path"] = path
        files_list["name"] = os.path.basename(os.path.abspath(path))
        files_list["type"] = "dir"
        files_list["children"] = scandir(files_list["path"], type, recursive)

        if sys.platform == "win32" and os.path.abspath(path) == os.path.abspath("/"):
            files_list["drives"] = get_drives()

        return files_list
    except Exception as e:
        logger.error("list dir error: %s", str(e))
        return {"success": False, "error": str(e)}
=======
    workspace_dir = os.path.join(WORKSPACE_DIR, registered_sessions[sid]["workspace"])

    path = kwargs.get("path", workspace_dir)

    if not os.path.isabs(path):
        path = os.path.join(workspace_dir, path)
    path = os.path.normpath(os.path.expanduser(path))

    type = kwargs.get("type", None)
    recursive = kwargs.get("recursive", False)
    files_list = {"success": True}
    files_list["path"] = path
    files_list["name"] = os.path.basename(os.path.abspath(path))
    files_list["type"] = "dir"
    files_list["children"] = scandir(files_list["path"], type, recursive)

    if sys.platform == "win32" and os.path.abspath(path) == os.path.abspath("/"):
        files_list["drives"] = get_drives()

    return files_list
>>>>>>> 7bec056f


@sio.on("remove_files", namespace=NAME_SPACE)
async def on_remove_files(sid, kwargs):
    if sid not in registered_sessions:
        logger.debug("client %s is not registered.", sid)
        return {"success": False, "error": "client has not been registered."}
    logger.info("removing files: %s", kwargs)
    workspace_dir = os.path.join(WORKSPACE_DIR, registered_sessions[sid]["workspace"])
    path = kwargs.get("path", workspace_dir)
    if not os.path.isabs(path):
        path = os.path.join(workspace_dir, path)
    path = os.path.normpath(os.path.expanduser(path))
    type = kwargs.get("type", None)
    recursive = kwargs.get("recursive", False)

    if os.path.exists(path) and not os.path.isdir(path) and type == "file":
        try:
            os.remove(path)
            return {"success": True}
        except Exception as e:
            logger.error("remove files error: %s", str(e))
            return {"success": False, "error": str(e)}
    elif os.path.exists(path) and os.path.isdir(path) and type == "dir":
        try:
            if recursive:
                dirname, filename = os.path.split(path)
                shutil.move(path, os.path.join(dirname, "." + filename))
                # shutil.rmtree(path)
            else:
                os.rmdir(path)
            return {"success": True}
        except Exception as e:
            logger.error("remove files error: %s", str(e))
            return {"success": False, "error": str(e)}
    else:
        logger.error("remove files error: %s", "File not exists or type mismatch.")
        return {"success": False, "error": "File not exists or type mismatch."}


@streamer
async def file_sender(writer, file_path=None):
    """
    This function will read large file chunk by chunk and send it through HTTP
    without reading them into memory
    """
    with open(file_path, "rb") as f:
        chunk = f.read(2 ** 16)
        while chunk:
            await writer.write(chunk)
            chunk = f.read(2 ** 16)


@sio.on("request_upload_url", namespace=NAME_SPACE)
async def on_request_upload_url(sid, kwargs):
    logger.info("requesting file upload url: %s", kwargs)
    if sid not in registered_sessions:
        logger.debug("client %s is not registered.", sid)
        return {"success": False, "error": "client has not been registered"}

    urlid = str(uuid.uuid4())
    fileInfo = {
        "id": urlid,
        "overwrite": kwargs.get("overwrite", False),
        "workspace": registered_sessions[sid]["workspace"],
    }
    if "path" in kwargs:
        fileInfo["path"] = kwargs["path"]

    if "dir" in kwargs:
        path = os.path.expanduser(kwargs["dir"])
        if not os.path.isabs(path):
            path = os.path.join(WORKSPACE_DIR, fileInfo["workspace"], path)
        fileInfo["dir"] = path

    if "path" in fileInfo:
        path = fileInfo["path"]
        if "dir" in fileInfo:
            path = os.path.join(fileInfo["dir"], path)
        else:
            path = os.path.join(WORKSPACE_DIR, fileInfo["workspace"], path)

        if os.path.exists(path) and not kwargs.get("overwrite", False):
            return {"success": False, "error": "file already exist."}

    base_url = kwargs.get("base_url", registered_sessions[sid]["base_url"])
    url = "{}/upload/{}".format(base_url, urlid)
    requestUrls[url] = fileInfo
    requestUploadFiles[urlid] = fileInfo
    return {"success": True, "id": urlid, "url": url}


async def upload_file(request):
    urlid = request.match_info["urlid"]  # Could be a HUGE file
    if urlid not in requestUploadFiles:
        raise web.HTTPForbidden(text="Invalid URL")

    fileInfo = requestUploadFiles[urlid]
    try:
        reader = await request.multipart()
        field = None
        while True:
            part = await reader.next()
            print(part, part.filename)
            if part.filename is None:
                continue
            field = part
            break
        filename = field.filename
        # You cannot rely on Content-Length if transfer is chunked.
        size = 0
        if "path" in fileInfo:
            path = fileInfo["path"]
        else:
            path = filename

        if "dir" in fileInfo:
            path = os.path.join(fileInfo["dir"], path)
        else:
            path = os.path.join(WORKSPACE_DIR, fileInfo["workspace"], path)

        if os.path.exists(path) and not fileInfo.get("overwrite", False):
            return web.Response(body="File {} already exists.".format(path), status=404)

        logger.info("uploading file to %s", path)
        directory, _ = os.path.split(path)
        if not os.path.exists(directory):
            os.makedirs(directory)
        with open(path, "wb") as f:
            while True:
                chunk = await field.read_chunk()  # 8192 bytes by default.
                if not chunk:
                    break
                size += len(chunk)
                f.write(chunk)
        fileInfo["size"] = size
        fileInfo["path"] = path
        logger.info("file saved to %s (size %d)", path, size)
        return web.json_response(fileInfo)

    except Exception as e:
        logger.error("failed to upload file error: %s", str(e))
        return web.Response(
            body="Failed to upload, error: {}".format(str(e)), status=404
        )


cors = aiohttp_cors.setup(
    app,
    defaults={
        "*": aiohttp_cors.ResourceOptions(
            allow_credentials=True, expose_headers="*", allow_headers="*"
        )
    },
)

# app.router.add_post('/upload/{urlid}', upload_file)
cors.add(app.router.add_route("POST", "/upload/{urlid}", upload_file))


async def download_file(request):
    # origin = request.headers.get(hdrs.ORIGIN)
    # if origin is None:
    #     # Terminate CORS according to CORS 6.2.1.
    #     raise web.HTTPForbidden(
    #         text="CORS preflight request failed: "
    #              "origin header is not specified in the request")
    urlid = request.match_info["urlid"]  # Could be a HUGE file
    name = request.match_info["name"]
    if urlid not in generatedUrls:
        raise web.HTTPForbidden(text="Invalid URL")
    fileInfo = generatedUrls[urlid]
    if fileInfo.get("password", False):
        password = request.match_info.get("password", None)
        if password != fileInfo["password"]:
            raise web.HTTPForbidden(text="Incorrect password for accessing this file.")
    headers = fileInfo.get("headers", None)
    default_headers = {}
    if fileInfo["type"] == "dir":
        dirname = os.path.dirname(name)
        # list the folder
        if dirname == "" or dirname is None:
            if name != fileInfo["name"]:
                raise web.HTTPForbidden(text="File name does not match server record!")
            folder_path = fileInfo["path"]
            if not os.path.exists(folder_path):
                return web.Response(
                    body="Folder <{folder_path}> does not exist".format(
                        folder_path=folder_path
                    ),
                    status=404,
                )
            else:
                file_list = scandir(folder_path, "file", False)
                headers = headers or {
                    "Content-Disposition": 'inline; filename="{filename}"'.format(
                        filename=name
                    )
                }
                headers.update(default_headers)
                return web.json_response(file_list, headers=headers)
        # list the subfolder or get a file in the folder
        else:
            file_path = os.path.join(fileInfo["path"], os.sep.join(name.split("/")[1:]))
            if not os.path.exists(file_path):
                return web.Response(
                    body="File <{file_path}> does not exist".format(
                        file_path=file_path
                    ),
                    status=404,
                )
            if os.path.isdir(file_path):
                _, folder_name = os.path.split(file_path)
                file_list = scandir(file_path, "file", False)
                headers = headers or {
                    "Content-Disposition": 'inline; filename="{filename}"'.format(
                        filename=folder_name
                    )
                }
                headers.update(default_headers)
                return web.json_response(file_list, headers=headers)
            else:
                _, file_name = os.path.split(file_path)
                mime_type = (
                    MimeTypes().guess_type(file_name)[0] or "application/octet-stream"
                )
                file_size = os.path.getsize(file_path)
                headers = headers or {
                    "Content-Disposition": 'inline; filename="{filename}"'.format(
                        filename=file_name
                    ),
                    "Content-Type": mime_type,
                    "Content-Length": str(file_size),
                }
                headers.update(default_headers)
                return web.Response(
                    body=file_sender(file_path=file_path), headers=headers
                )
    elif fileInfo["type"] == "file":
        file_path = fileInfo["path"]
        if name != fileInfo["name"]:
            raise web.HTTPForbidden(text="File name does not match server record!")
        file_name = fileInfo["name"]
        if not os.path.exists(file_path):
            return web.Response(
                body="File <{file_name}> does not exist".format(file_name=file_path),
                status=404,
            )
        mime_type = MimeTypes().guess_type(file_name)[0] or "application/octet-stream"
        file_size = os.path.getsize(file_path)
        headers = headers or {
            "Content-Disposition": 'inline; filename="{filename}"'.format(
                filename=file_name
            ),
            "Content-Type": mime_type,
            "Content-Length": str(file_size),
        }
        headers.update(default_headers)
        return web.Response(body=file_sender(file_path=file_path), headers=headers)
    else:
        raise web.HTTPForbidden(text="Unsupported file type: " + fileInfo["type"])


cors.add(app.router.add_get("/file/{urlid}/{name:.+}", download_file))
cors.add(app.router.add_get("/file/{urlid}@{password}/{name:.+}", download_file))


@sio.on("get_file_url", namespace=NAME_SPACE)
async def on_get_file_url(sid, kwargs):
    logger.info("generating file url: %s", kwargs)
    if sid not in registered_sessions:
        logger.debug("client %s is not registered.", sid)
        return {"success": False, "error": "client has not been registered"}

    path = os.path.abspath(os.path.expanduser(kwargs["path"]))
    if not os.path.exists(path):
        return {"success": False, "error": "file does not exist."}
    fileInfo = {"path": path}
    if os.path.isdir(path):
        fileInfo["type"] = "dir"
    else:
        fileInfo["type"] = "file"
    if kwargs.get("headers", None):
        fileInfo["headers"] = kwargs["headers"]
    _, name = os.path.split(path)
    fileInfo["name"] = name
    if path in generatedUrlFiles:
        return {"success": True, "url": generatedUrlFiles[path]}
    else:
        urlid = str(uuid.uuid4())
        generatedUrls[urlid] = fileInfo
        base_url = kwargs.get("base_url", registered_sessions[sid]["base_url"])
        if kwargs.get("password", None):
            fileInfo["password"] = kwargs["password"]
            generatedUrlFiles[path] = "{}/file/{}@{}/{}".format(
                base_url, urlid, fileInfo["password"], name
            )
        else:
            generatedUrlFiles[path] = "{}/file/{}/{}".format(base_url, urlid, name)
        return {"success": True, "url": generatedUrlFiles[path]}


@sio.on("get_file_path", namespace=NAME_SPACE)
async def on_get_file_path(sid, kwargs):
    logger.info("generating file url: %s", kwargs)
    if sid not in registered_sessions:
        logger.debug("client %s is not registered.", sid)
        return {"success": False, "error": "client has not been registered"}

    url = kwargs["url"]
    urlid = urlparse(url).path.replace("/file/", "")
    if urlid in generatedUrls:
        fileInfo = generatedUrls[urlid]
        return {"success": True, "path": fileInfo["path"]}
    else:
        return {"success": False, "error": "url not found."}


@sio.on("get_engine_status", namespace=NAME_SPACE)
async def on_get_engine_status(sid, kwargs):
    if sid not in registered_sessions:
        logger.debug("client %s is not registered.", sid)
        return {"success": False, "error": "client has not been registered."}
    current_process = psutil.Process()
    children = current_process.children(recursive=True)
    pid_dict = {}
    for i in plugins:
        p = plugins[i]
        pid_dict[p["process_id"]] = p
    procs = []
    for proc in children:
        if proc.is_running() and proc.status() != psutil.STATUS_ZOMBIE:
            if proc.pid in pid_dict:
                procs.append({"name": pid_dict[proc.pid]["name"], "pid": proc.pid})
            else:
                procs.append({"name": proc.name(), "pid": proc.pid})
    return {
        "success": True,
        "plugin_num": len(plugins),
        "plugin_processes": procs,
        "engine_process": current_process.pid,
    }


@sio.on("kill_plugin_process", namespace=NAME_SPACE)
async def on_kill_plugin_process(sid, kwargs):
    if sid not in registered_sessions:
        logger.debug("client %s is not registered.", sid)
        return {"success": False, "error": "client has not been registered."}
    if "all" not in kwargs:
        return {
            "success": False,
            "error": 'You must provide the pid of the plugin process or "all=true".',
        }
    if kwargs["all"]:
        print("Killing all the plugins...")
        killAllPlugins()
        return {"success": True}
    else:
        try:
            print("Killing plugin process (pid=" + str(kwargs["pid"]) + ")...")
            killProcess(int(kwargs["pid"]))
            return {"success": True}
        except:
            return {
                "success": False,
                "error": "Failed to kill plugin process: #" + str(kwargs["pid"]),
            }


@sio.on("message", namespace=NAME_SPACE)
async def on_message(sid, kwargs):
    logger.info("message recieved: %s", kwargs)


@sio.on("disconnect", namespace=NAME_SPACE)
async def disconnect(sid):
    disconnectClientSession(sid)
    disconnectPlugin(sid)
    logger.info("disconnect %s", sid)


def launch_plugin(
    stop_callback,
    logging_callback,
    pid,
    env,
    requirements,
    args,
    work_dir,
    abort,
    name,
    plugin_env,
):
    if abort.is_set():
        logger.info("plugin aborting...")
        logging_callback("plugin aborting...")
        return False
    env_name = None
    try:
        repos = parseRepos(requirements, work_dir)
        logging_callback(2, type="progress")
        for k, r in enumerate(repos):
            try:
                print("Cloning repo " + r["url"] + " to " + r["repo_dir"])
                logging_callback("Cloning repo " + r["url"] + " to " + r["repo_dir"])
                if os.path.exists(r["repo_dir"]):
                    assert os.path.isdir(r["repo_dir"])
                    cmd = "git pull --all"
                    runCmd(cmd.split(" "), cwd=r["repo_dir"], plugin_id=pid)
                else:
                    cmd = (
                        "git clone --progress --depth=1 "
                        + r["url"]
                        + " "
                        + r["repo_dir"]
                    )
                    runCmd(cmd.split(" "), cwd=work_dir, plugin_id=pid)
                logging_callback(k * 5, type="progress")
            except Exception as ex:
                logging_callback(
                    "Failed to obtain the git repo: " + str(ex), type="error"
                )

        env_name, envs, is_py2 = parseEnv(env, work_dir)
        default_requirements = (
            default_requirements_py2 if is_py2 else default_requirements_py3
        )
        requirements_cmd = parseRequirements(
            requirements, default_requirements, work_dir
        )

        if envs is not None and len(envs) > 0:
            for env in envs:
                print("Running env command: " + env)
                logger.info("running env command: %s", env)
                if env not in cmd_history:
                    logging_callback("running env command: {}".format(env))
                    process = subprocess.Popen(
                        env.split(),
                        shell=False,
                        env=plugin_env,
                        cwd=work_dir,
                        stderr=subprocess.PIPE,
                    )
                    setPluginPID(pid, process.pid)
                    ret = process.wait()
                    if ret == 0:
                        cmd_history.append(env)
                        logging_callback("env command executed successfully.")

                    _, errors = process.communicate()
                    if errors is not None:
                        logging_callback(str(errors, "utf-8"), type="error")

                    logging_callback(30, type="progress")
                else:
                    logger.debug("skip command: %s", env)
                    logging_callback("skip env command: " + env)

                if abort.is_set():
                    logger.info("plugin aborting...")
                    return False

        if opt.freeze:
            print(
                "WARNING: blocked pip command: \n{}\n"
                "You may want to run it yourself.".format(requirements_cmd)
            )
            logger.warning(
                "pip command is blocked due to `--freeze` mode: %s", requirements_cmd
            )
            requirements_cmd = None

        if not opt.freeze and CONDA_AVAILABLE:
            if env_name is not None:
                requirements_cmd = conda_activate.format(
                    env_name + " && " + requirements_cmd
                )

        logger.info("Running requirements command: %s", requirements_cmd)
        print("Running requirements command: " + requirements_cmd)
        logging_callback("Running requirements command: {}".format(requirements_cmd))
        if requirements_cmd is not None and requirements_cmd not in cmd_history:
            process = subprocess.Popen(
                requirements_cmd,
                shell=True,
                env=plugin_env,
                cwd=work_dir,
                stderr=subprocess.PIPE,
            )
            setPluginPID(pid, process.pid)
            ret = process.wait()
            _, errors = process.communicate()
            if ret != 0:
                logging_callback(
                    "Failed to run requirements command: {}".format(requirements_cmd),
                    type="error",
                )
                if errors is not None:
                    logging_callback(str(errors, "utf-8"), type="error")
                git_cmd = ""
                if shutil.which("git") is None:
                    git_cmd += " git"
                if shutil.which("pip") is None:
                    git_cmd += " pip"
                if git_cmd != "":
                    logger.info("pip command failed, trying to install git and pip...")
                    # try to install git and pip
                    git_cmd = "conda install -y" + git_cmd
                    process = subprocess.Popen(
                        git_cmd.split(), shell=False, env=plugin_env, cwd=work_dir
                    )
                    setPluginPID(pid, process.pid)
                    ret = process.wait()
                    if ret != 0:
                        logging_callback(
                            "Failed to install git/pip and dependencies "
                            "with exit code: " + str(ret),
                            type="error",
                        )
                        raise Exception(
                            "Failed to install git/pip and dependencies "
                            "with exit code: " + str(ret)
                        )
                    else:
                        process = subprocess.Popen(
                            requirements_cmd, shell=True, env=plugin_env, cwd=work_dir
                        )
                        setPluginPID(pid, process.pid)
                        ret = process.wait()
                        if ret != 0:
                            logging_callback(
                                "Failed to install dependencies with exit code: "
                                + str(ret),
                                type="error",
                            )
                            raise Exception(
                                "Failed to install dependencies with exit code: "
                                + str(ret)
                            )
            else:
                cmd_history.append(requirements_cmd)
                logging_callback("Requirements command executed successfully.")
            logging_callback(70, type="progress")
        else:
            logger.debug("skip command: %s", requirements_cmd)
    except Exception as e:
        # await sio.emit(
        #     'message_from_plugin_'+pid,
        #     {"type": "executeFailure", "error": "failed to install requirements."})
        logger.error(
            "Failed to setup plugin virtual environment or its requirements: %s", str(e)
        )
        logging_callback(
            "Failed to setup plugin virual environment or its requirements: " + str(e),
            type="error",
        )

    if abort.is_set():
        logger.info("Plugin aborting...")
        logging_callback("Plugin aborting...")
        return False
    # env = os.environ.copy()
    if env_name is not None:
        args = conda_activate.format(env_name + " && " + args)
    if type(args) is str:
        args = args.split()
    if not args:
        args = []
    # Convert them all to strings
    args = [str(x) for x in args if str(x) != ""]
    logger.info("%s task started.", name)

    args = " ".join(args)
    logger.info("Task subprocess args: %s", args)
    logging_callback("running subprocess with {}".format(args))
    # set system/version dependent "start_new_session" analogs
    # https://docs.python.org/2/library/subprocess.html#converting-argument-sequence
    kwargs = {}
    if sys.platform != "win32":
        kwargs.update(preexec_fn=os.setsid)
    logging_callback(100, type="progress")
    try:
        process = subprocess.Popen(
            args,
            bufsize=1,
            stdout=subprocess.PIPE,
            stderr=subprocess.PIPE,
            shell=True,
            env=plugin_env,
            cwd=work_dir,
            **kwargs
        )
        setPluginPID(pid, process.pid)
        # Poll process for new output until finished
        stdfn = sys.stdout.fileno()

        logging_callback(0, type="progress")

        while True:
            out = process.stdout.read(1)
            if out == "" and process.poll() != None:
                break
            os.write(stdfn, out)
            sys.stdout.flush()
            if abort.is_set() or process.poll() is not None:
                break
            time.sleep(0)

        logger.info("Plugin aborting...")
        killProcess(process.pid)
        logger.info("plugin process is killed.")
        outputs, errors = process.communicate()
        if outputs is not None:
            outputs = str(outputs, "utf-8")
        if errors is not None:
            errors = str(errors, "utf-8")
        exitCode = process.returncode
    except Exception as e:
        outputs, errors = "", str(e)
        exitCode = 100
    finally:
        if exitCode == 0:
            logging_callback("plugin process exited with code {}".format(0))
            stop_callback(True, outputs)
            return True
        else:
            logging_callback(
                "plugin process exited with code {}".format(exitCode), type="error"
            )
            logger.info(
                "Error occured during terminating a process.\n"
                "command: %s\n exit code: %s\n",
                str(args),
                str(exitCode),
            )
            stop_callback(
                False,
                (errors or "")
                + "\nplugin process exited with code {}".format(exitCode),
            )
            return False


async def on_startup(app):
    try:
        import pkg_resources  # part of setuptools

        version = pkg_resources.require("imjoy")[0].version
        print("ImJoy Python Plugin Engine (version {})".format(version))
    except:
        print("ImJoy Plugin Engine is ready.")
        pass
    if opt.serve:
        print(
            "You can access your local ImJoy web app through "
            + opt.base_url
            + " , imjoy!"
        )
    else:
        print(
            "Please go to https://imjoy.io/#/app "
            "with your web browser (Chrome or FireFox)"
        )
    print("Connection Token: " + opt.token)
    sys.stdout.flush()


async def on_shutdown(app):
    print("Shutting down...")
    logger.info("Shutting down the plugin engine...")
    stopped = threading.Event()

    def loop():  # executed in another thread
        for i in range(5):
            print("Exiting: " + str(5 - i), flush=True)
            time.sleep(0.5)
            if stopped.is_set():
                break
        print("Force shutting down now!", flush=True)
        logger.debug("Plugin engine is killed.")
        killProcess(os.getpid())
        # os._exit(1)

    t = threading.Thread(target=loop)
    t.daemon = True  # stop if the program exits
    t.start()

    print("Shutting down the plugins...", flush=True)
    killAllPlugins()
    # stopped.set()
    logger.info("Plugin engine exited.")
    try:
        os.remove(pid_file)
    except Exception as e:
        logger.info("Failed to remove the pid file.")


app.on_startup.append(on_startup)
app.on_shutdown.append(on_shutdown)


def main():
    try:
        web.run_app(app, host=opt.host, port=int(opt.port))
    except OSError as e:
        if e.errno in {48}:
            print(
                "ERROR: Failed to open port {}, "
                "please try to terminate the process which is using that port, "
                "or restart your computer.".format(opt.port)
            )


if __name__ == "__main__":
    main()<|MERGE_RESOLUTION|>--- conflicted
+++ resolved
@@ -1014,7 +1014,7 @@
     if sid not in registered_sessions:
         logger.debug("client %s is not registered.", sid)
         return {"success": False, "error": "client has not been registered."}
-<<<<<<< HEAD
+
     try:
         workspace_dir = os.path.join(
             WORKSPACE_DIR, registered_sessions[sid]["workspace"]
@@ -1041,28 +1041,6 @@
     except Exception as e:
         logger.error("list dir error: %s", str(e))
         return {"success": False, "error": str(e)}
-=======
-    workspace_dir = os.path.join(WORKSPACE_DIR, registered_sessions[sid]["workspace"])
-
-    path = kwargs.get("path", workspace_dir)
-
-    if not os.path.isabs(path):
-        path = os.path.join(workspace_dir, path)
-    path = os.path.normpath(os.path.expanduser(path))
-
-    type = kwargs.get("type", None)
-    recursive = kwargs.get("recursive", False)
-    files_list = {"success": True}
-    files_list["path"] = path
-    files_list["name"] = os.path.basename(os.path.abspath(path))
-    files_list["type"] = "dir"
-    files_list["children"] = scandir(files_list["path"], type, recursive)
-
-    if sys.platform == "win32" and os.path.abspath(path) == os.path.abspath("/"):
-        files_list["drives"] = get_drives()
-
-    return files_list
->>>>>>> 7bec056f
 
 
 @sio.on("remove_files", namespace=NAME_SPACE)
