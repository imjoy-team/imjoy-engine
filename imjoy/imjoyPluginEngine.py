--- conflicted
+++ resolved
@@ -3,12 +3,8 @@
 import sys
 
 from imjoy.helper import setup_logging
-<<<<<<< HEAD
-from imjoy.setup import bootstrap, parse_cmd_line, prep_env
-=======
 from imjoy.options import parse_cmd_line
-from imjoy.setup import bootstrap, prep_env
->>>>>>> 26c287ae
+from imjoy.env import bootstrap, prep_env
 from imjoy.connection import create_connection_manager
 
 
