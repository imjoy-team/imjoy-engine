--- conflicted
+++ resolved
@@ -1,8 +1,4 @@
 {
-<<<<<<< HEAD
-    "version": "0.8.10",
-=======
-    "version": "0.8.11",
->>>>>>> ecf54104
+    "version": "0.8.12",
     "api_version": "0.1.2"
 }