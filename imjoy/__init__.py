"""Package the ImJoy plugin engine."""
import json
import os

from imjoy_rpc import api

# read version information from file
IMJOY_PACKAGE_DIR = os.path.dirname(__file__)
with open(os.path.join(IMJOY_PACKAGE_DIR, "VERSION"), "r") as f:
    VERSION_INFO = json.load(f)
    __version__ = VERSION_INFO["version"]
<<<<<<< HEAD
    API_VERSION = VERSION_INFO["api_version"]

from imjoy_rpc import *
=======
    API_VERSION = VERSION_INFO["api_version"]
>>>>>>> 91405146
<|MERGE_RESOLUTION|>--- conflicted
+++ resolved
@@ -9,10 +9,6 @@
 with open(os.path.join(IMJOY_PACKAGE_DIR, "VERSION"), "r") as f:
     VERSION_INFO = json.load(f)
     __version__ = VERSION_INFO["version"]
-<<<<<<< HEAD
     API_VERSION = VERSION_INFO["api_version"]
 
-from imjoy_rpc import *
-=======
-    API_VERSION = VERSION_INFO["api_version"]
->>>>>>> 91405146
+from imjoy_rpc import *