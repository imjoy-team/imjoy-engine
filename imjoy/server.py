"""Provide the server."""
import argparse
import asyncio
import os
from contextvars import copy_context
from os import environ as env
from typing import Union

import shortuuid
import socketio
import uvicorn
from dotenv import find_dotenv, load_dotenv
from fastapi import FastAPI
from fastapi.logger import logger
from starlette.requests import Request
from starlette.responses import JSONResponse, PlainTextResponse

from imjoy import __version__ as VERSION
from imjoy.apps import ServerAppController
from imjoy.core import EventBus, UserInfo, VisibilityEnum, WorkspaceInfo
from imjoy.core.auth import parse_token
from imjoy.core.connection import BasicConnection
from imjoy.core.interface import CoreInterface
from imjoy.core.plugin import DynamicPlugin
from imjoy.http import HTTPProxy
<<<<<<< HEAD
from imjoy.s3 import S3Controller
=======
from imjoy.apps import ServerAppController
from imjoy.asgi import ASGIGateway
>>>>>>> a76fae9f

ENV_FILE = find_dotenv()
if ENV_FILE:
    load_dotenv(ENV_FILE)


def initialize_socketio(sio, core_interface, bus: EventBus):
    """Initialize socketio."""
    # pylint: disable=too-many-statements, unused-variable

    @sio.event
    async def connect(sid, environ):
        """Handle event called when a socketio client is connected to the server."""
        if "HTTP_AUTHORIZATION" in environ:
            try:
                authorization = environ["HTTP_AUTHORIZATION"]  # JWT token
                user_info = parse_token(authorization)
                uid = user_info.id
            except Exception as err:  # pylint: disable=broad-except
                logger.exception("Authentication failed: %s", err)
                # The connect event handler can return False
                # to reject the connection with the client.
                return False
            logger.info("User connected: %s", uid)
        else:
            uid = shortuuid.uuid()
            user_info = UserInfo(
                id=uid,
                is_anonymous=True,
                email=None,
                parent=None,
                roles=[],
                scopes=[],
                expires_at=None,
            )
            logger.info("Anonymized User connected: %s", uid)

        if uid == "root":
            logger.info("Root user is not allowed to connect remotely")
            return False

        if uid not in core_interface.all_users:
            core_interface.all_users[uid] = user_info
        core_interface.all_users[uid].add_session(sid)
        core_interface.all_sessions[sid] = core_interface.all_users[uid]
        bus.emit("user_connected", core_interface.all_users[uid])

    @sio.event
    async def echo(sid, data):
        """Echo service for testing."""
        return data

    @sio.event
    async def register_plugin(sid, config):
        user_info = core_interface.all_sessions[sid]
        ws = config.get("workspace") or user_info.id
        config["workspace"] = ws
        config["name"] = config.get("name") or shortuuid.uuid()
        workspace = core_interface.get_workspace(ws)
        if workspace is None:
            if ws == user_info.id:
                # only registered user can have persistent workspace
                persistent = not user_info.is_anonymous
                # create the user workspace automatically
                workspace = WorkspaceInfo(
                    name=ws,
                    owners=[user_info.id],
                    visibility=VisibilityEnum.protected,
                    persistent=persistent,
                )
                core_interface.register_workspace(workspace)
            else:
                return {"success": False, "detail": f"Workspace {ws} does not exist."}

        if user_info.id != ws and not core_interface.check_permission(
            workspace, user_info
        ):
            return {
                "success": False,
                "detail": f"Permission denied for workspace: {ws}",
            }

        name = config["name"].replace("/", "-")  # prevent hacking of the plugin name
        plugin_id = f"{ws}/{name}"
        config["id"] = plugin_id
        sio.enter_room(sid, plugin_id)

        async def send(data):
            await sio.emit(
                "plugin_message",
                data,
                room=plugin_id,
            )

        connection = BasicConnection(send)
        plugin = DynamicPlugin(
            config,
            core_interface.get_interface(),
            core_interface.get_codecs(),
            connection,
            workspace,
            user_info,
        )

        user_info.add_plugin(plugin)
        workspace_plugins = workspace.get_plugins()
        if plugin.name in workspace_plugins:
            # kill the plugin if already exist
            asyncio.ensure_future(plugin.terminate())
            user_info.remove_plugin(plugin.id)
        workspace.add_plugin(plugin)
        logger.info("New plugin registered successfully (%s)", plugin_id)

        bus.emit(
            "plugin_registered",
            plugin,
        )
        return {"success": True, "plugin_id": plugin_id}

    @sio.event
    async def plugin_message(sid, data):
        user_info = core_interface.all_sessions[sid]
        plugin_id = data["plugin_id"]
        ws, name = os.path.split(plugin_id)
        workspace = core_interface.get_workspace(ws)
        if not workspace:
            return {"success": False, "detail": f"Workspace not found: {ws}"}
        if user_info.id != ws and not core_interface.check_permission(
            workspace, user_info
        ):
            logger.error(
                "Permission denied: workspace=%s, user_id=%s", workspace, user_info.id
            )
            return {"success": False, "detail": "Permission denied"}

        plugin = workspace.get_plugin(name)
        if not plugin:
            logger.warning("Plugin %s not found in workspace %s", name, workspace.name)
            return {
                "success": False,
                "detail": f"Plugin {name} not found in workspace {workspace.name}",
            }

        core_interface.current_user.set(user_info)
        core_interface.current_plugin.set(plugin)
        core_interface.current_workspace.set(workspace)
        ctx = copy_context()
        ctx.run(plugin.connection.handle_message, data)
        return {"success": True}

    @sio.event
    async def disconnect(sid):
        """Event handler called when the client is disconnected."""
        user_info = core_interface.all_sessions[sid]
        user_info.remove_session(sid)
        # if the user has no more session
        user_sessions = user_info.get_sessions()
        if not user_sessions:
            del core_interface.all_users[user_info.id]
            user_plugins = user_info.get_plugins()
            for pid, plugin in list(user_plugins.items()):
                asyncio.ensure_future(plugin.terminate())
                user_info.remove_plugin(pid)

                # TODO: how to allow plugin running when the user disconnected
                # we will also need to handle the case when the user login again
                # the plugin should be reclaimed for the user
                plugin.workspace.remove_plugin(plugin.name)
                # TODO: if a workspace has no plugins anymore
                # we should destroy it completely
                # Importantly, if we want to recycle the workspace name,
                # we need to make sure we don't mess up with the permission
                # with the plugins of the previous owners
                # if there is no plugins in the workspace then we remove it
                workspace_plugins = plugin.workspace.get_plugins()
                if not workspace_plugins and not plugin.workspace.persistent:
                    core_interface.unregister_workspace(plugin.workspace.name)

        del core_interface.all_sessions[sid]
        bus.emit("plugin_disconnected", {"sid": sid})

    bus.emit("socketio_ready", None)


def create_application(allow_origins) -> FastAPI:
    """Set up the server application."""
    # pylint: disable=unused-variable

    app = FastAPI(
        title="ImJoy Core Server",
        description=(
            "A server for managing imjoy plugins and \
                enabling remote procedure calls"
        ),
        version=VERSION,
    )

    @app.middleware("http")
    async def add_cors_header(request: Request, call_next):
        headers = {}
        headers["access-control-allow-origin"] = ", ".join(allow_origins)
        headers["access-control-allow-credentials"] = "true"
        headers["access-control-allow-methods"] = ", ".join(["*"])
        headers["access-control-allow-headers"] = ", ".join(
            ["Content-Type", "Authorization"]
        )
        if (
            request.method == "OPTIONS"
            and "access-control-request-method" in request.headers
        ):
            return PlainTextResponse("OK", status_code=200, headers=headers)
        response = await call_next(request)
        # We need to first normalize the case of the headers
        # To avoid multiple values in the headers
        # See issue: https://github.com/encode/starlette/issues/1309
        # pylint: disable=protected-access
        items = response.headers._list
        # pylint: disable=protected-access
        response.headers._list = [
            (item[0].decode("latin-1").lower().encode("latin-1"), item[1])
            for item in items
        ]
        response.headers.update(headers)
        return response

    return app


def setup_socketio_server(
    app: FastAPI,
    core_interface: CoreInterface,
    port: int,
    base_path: str = "/",
    allow_origins: Union[str, list] = "*",
    enable_server_apps: bool = False,
    enable_s3: bool = False,
    endpoint_url: str = None,
    access_key_id: str = None,
    secret_access_key: str = None,
    default_bucket: str = "imjoy-workspaces",
    **kwargs,
) -> None:
    """Set up the socketio server."""
    # pylint: disable=too-many-arguments
    socketio_path = base_path.rstrip("/") + "/socket.io"

    HTTPProxy(core_interface)
    ASGIGateway(core_interface)

    @app.get(base_path)
    async def root():
        return {
            "name": "ImJoy Engine",
            "version": VERSION,
            "all_users": {
                uid: user_info.get_sessions()
                for uid, user_info in core_interface.all_users.items()
            },
            "all_workspaces": {
                w.name: len(w.get_plugins()) for w in core_interface.get_all_workspace()
            },
        }

    if enable_server_apps:
        ServerAppController(core_interface, port=port)

    if enable_s3:
        S3Controller(
            core_interface.event_bus,
            core_interface,
            endpoint_url=endpoint_url,
            access_key_id=access_key_id,
            secret_access_key=secret_access_key,
            default_bucket=default_bucket,
        )

    socketio_path = base_path.rstrip("/") + "/socket.io"

    @app.get(base_path.rstrip("/") + "/liveness")
    async def liveness(req: Request) -> JSONResponse:
        try:
            await sio.emit("liveness")
        except Exception:  # pylint: disable=broad-except
            return JSONResponse({"status": "DOWN"}, status_code=503)
        return JSONResponse({"status": "OK"})

    if allow_origins == ["*"]:
        allow_origins = "*"
    sio = socketio.AsyncServer(async_mode="asgi", cors_allowed_origins=allow_origins)

    _app = socketio.ASGIApp(socketio_server=sio, socketio_path=socketio_path)

    app.mount("/", _app)
    app.sio = sio

    initialize_socketio(sio, core_interface, core_interface.event_bus)

    @app.on_event("startup")
    async def startup_event():
        core_interface.event_bus.emit("startup")

    @app.on_event("shutdown")
    def shutdown_event():
        core_interface.event_bus.emit("shutdown")

    return sio


def start_server(args):
    """Start the socketio server."""
    if args.allow_origin:
        args.allow_origin = args.allow_origin.split(",")
    else:
        args.allow_origin = env.get("ALLOW_ORIGINS", "*").split(",")
    application = create_application(args.allow_origin)
    core_interface = CoreInterface(application)
    setup_socketio_server(application, core_interface, **vars(args))
    if args.host in ("127.0.0.1", "localhost"):
        print(
            "***Note: If you want to enable access from another host, "
            "please start with `--host=0.0.0.0`.***"
        )
    uvicorn.run(application, host=args.host, port=int(args.port))


def get_argparser():
    """Return the argument parser."""
    parser = argparse.ArgumentParser()
    parser.add_argument(
        "--host",
        type=str,
        default="127.0.0.1",
        help="host for the socketio server",
    )
    parser.add_argument(
        "--port",
        type=int,
        default=3000,
        help="port for the socketio server",
    )
    parser.add_argument(
        "--allow-origin",
        type=str,
        default="*",
        help="origins for the socketio server",
    )
    parser.add_argument(
        "--base-path",
        type=str,
        default="/",
        help="the base path for the server",
    )
    parser.add_argument(
        "--enable-server-apps",
        action="store_true",
        help="enable server applications",
    )
    parser.add_argument(
        "--enable-s3",
        action="store_true",
        help="enable S3 object storage",
    )
    parser.add_argument(
        "--endpoint-url",
        type=str,
        default=None,
        help="set endpoint URL for S3",
    )
    parser.add_argument(
        "--access-key-id",
        type=str,
        default=None,
        help="set AccessKeyID for S3",
    )
    parser.add_argument(
        "--secret-access-key",
        type=str,
        default=None,
        help="set SecretAccessKey for S3",
    )
    return parser


if __name__ == "__main__":
    arg_parser = get_argparser()
    opt = arg_parser.parse_args()
    start_server(opt)<|MERGE_RESOLUTION|>--- conflicted
+++ resolved
@@ -23,12 +23,10 @@
 from imjoy.core.interface import CoreInterface
 from imjoy.core.plugin import DynamicPlugin
 from imjoy.http import HTTPProxy
-<<<<<<< HEAD
 from imjoy.s3 import S3Controller
-=======
 from imjoy.apps import ServerAppController
 from imjoy.asgi import ASGIGateway
->>>>>>> a76fae9f
+
 
 ENV_FILE = find_dotenv()
 if ENV_FILE:
