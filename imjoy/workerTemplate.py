import argparse
import logging
import time
import os
import sys
import six
import gevent
import random
import math
import traceback
import uuid
from functools import reduce
import inspect
import psutil
# from inspect import isfunction
from gevent import monkey;
monkey.patch_socket()
from socketio_client.manager import Manager
# from RestrictedPython import compile_restricted
# from RestrictedPython import safe_builtins

logging.basicConfig()
logger = logging.getLogger('plugin')
logger.setLevel(logging.INFO)
# import logging
# logging.basicConfig(level=logging.DEBUG)
ARRAY_CHUNK = 1000000

if '' not in sys.path:
    sys.path.insert(0, '')

imjoy_path = os.path.dirname(os.path.normpath(__file__))
if imjoy_path not in sys.path:
    sys.path.insert(0, imjoy_path)

class dotdict(dict):
    """dot.notation access to dictionary attributes"""
    __getattr__ = dict.get
    __setattr__ = dict.__setitem__
    __delattr__ = dict.__delitem__

class Promise(object):
    def resolve(self, result):
        try:
            if self._resolve_handler:
                self._resolve_handler(result)
        except Exception as e:
            if self._catch_handler:
                self._catch_handler(e)
        finally:
            if self._finally_handler:
                self._finally_handler()

    def reject(self, error):
        try:
            if self._catch_handler:
                self._catch_handler(result)
        finally:
            if self._finally_handler:
                self._finally_handler()

    def then(self, handler):
        self._resolve_handler = handler
        return self

    def finally_(self, handler):
        self._finally_handler = handler
        return self

    def catch(self, handler):
        self._catch_handler = handler
        return self

    def __init__(self, pfunc):
        self._resolve_handler = None
        self._finally_handler = None
        self._catch_handler = None
        pfunc(self.resolve, self.reject)


class ReferenceStore():
    def __init__(self):
        self._store = {}
        self._indices = [0]

    def _genId(self):
        if len(self._indices) == 1:
            self._indices[0] += 1
            id = self._indices[0]
        else:
            id = self._indices.popleft()
        return id

    def _releaseId(self, id):
        for i in range(len(self._indices)):
            if id < self._indices[i]:
                self._indices.insert(i, id)
                break

        # cleaning-up the sequence tail
        for i in reversed(range(len(self._indices))):
            if self._indices[i]-1 == self._indices[i-1]:
                self._indices.pop()
            else:
                break

    def put(self, obj):
        id = self._genId()
        self._store[id] = obj
        return id

    def fetch(self, id):
        obj = self._store[id]
        self._store[id] = None
        del self._store[id]
        self._releaseId(id)
        return obj

def kill(proc_pid):
    process = psutil.Process(proc_pid)
    for proc in process.children(recursive=True):
        proc.kill()
    process.kill()

api_utils = dotdict(kill=kill)

class PluginConnection():
    def __init__(self, pid, secret, protocol='http', host='localhost', port=8080, namespace='/', api=None):
        self.io = Manager(protocol, host, port)
        sio = self.io.socket(namespace)
        self._init = False
        self.secret = secret
        self.id = pid
        def emit(msg):
            sio.emit('from_plugin_'+ secret, msg)
        self.emit = emit

        self.sio = sio
        self._local = {}
        _remote = dotdict()
        self._setLocalAPI(_remote)
        self._interface = {}
        self._remote_set = False
        self._store = ReferenceStore()
        self._executed = False


        @sio.on_connect()
        def sio_connect():
            self._init = False
            sio.on('to_plugin_'+secret, self.sio_plugin_message)
            self.emit({"type": "initialized", "dedicatedThread": True})

        @sio.on_disconnect()
        def sio_disconnect():
            self.exit(1)

    def start(self):
        self.io.connect()

    def exit(self, code):
        if 'exit' in self._interface:
            try:
                self._interface['exit']()
            except Exception as e:
                logger.error('Error when exiting: %s', e)
                sys.exit(1)
            else:
                logger.info('terminating plugin')
                sys.exit(code)

    def _encode(self, aObject, callbacks):
        if aObject is None:
            return aObject
        if type(aObject) is tuple:
            aObject = list(aObject)
        isarray = type(aObject) is list
        bObject = [] if isarray else {}
        #skip if already encoded
        if type(aObject) is dict and '__jailed_type__' in aObject and '__value__' in aObject:
            return aObject
        keys = range(len(aObject)) if isarray else aObject.keys()
        for k in keys:
            v = aObject[k]
            value = None
            if callable(v):
                interfaceFuncName = None
                for name in self._interface:
                    if self._interface[name] == v:
                        interfaceFuncName = name
                        break
                if interfaceFuncName is None:
                    cid = str(uuid.uuid4())
                    callbacks[cid] = v
                    vObj = {'__jailed_type__': 'callback', '__value__' : 'f', 'num': cid}
                else:
                    vObj = {'__jailed_type__': 'interface', '__value__' : interfaceFuncName}

          # // send objects supported by structure clone algorithm
          # // https://developer.mozilla.org/en-US/docs/Web/API/Web_Workers_API/Structured_clone_algorithm
            #if(v !== Object(v) || v instanceof Boolean || v instanceof String || v instanceof Date || v instanceof RegExp || v instanceof Blob || v instanceof File || v instanceof FileList || v instanceof ArrayBuffer || v instanceof ArrayBufferView || v instanceof ImageData){
            elif 'np' in self._local and isinstance(v, (self._local['np'].ndarray, self._local['np'].generic)):
                vb = bytearray(v.tobytes())
                if len(vb)>ARRAY_CHUNK:
                    vl = int(math.ceil(1.0*len(vb)/ARRAY_CHUNK))
                    v_bytes = []
                    for i in range(vl):
                        v_bytes.append(vb[i*ARRAY_CHUNK:(i+1)*ARRAY_CHUNK])
                else:
                    v_bytes = vb
                vObj = {'__jailed_type__': 'ndarray', '__value__' : v_bytes, '__shape__': v.shape, '__dtype__': str(v.dtype)}
            elif type(v) is dict or type(v) is list:
                vObj = self._encode(v, callbacks)
            elif not isinstance(v, six.string_types) and type(v) is bytes:
                vObj = v.decode() # covert python3 bytes to str
            elif isinstance(v, Exception):
                vObj = {'__jailed_type__': 'error', '__value__' : str(v)}
            else:
                vObj = {'__jailed_type__': 'argument', '__value__' : v}

            if isarray:
                bObject.append(vObj)
            else:
                bObject[k] = vObj

        return bObject

    def _genRemoteCallback(self, id, argNum, withPromise):
<<<<<<< HEAD
        def remoteCallback(*arguments, **kwargs):
            # wrap keywords to a dictionary and pass to the first argument
            if len(arguments) == 0 and len(kwargs) > 0:
                arguments = [kwargs]
            return self.emit({
                'type' : 'callback',
                'id'   : id,
                'num'  : argNum,
                'args' : self._wrap(arguments)
            })
=======
        if withPromise:
            def remoteCallback(*arguments):
                def p(resolve, reject):
                    self.emit({
                        'type' : 'callback',
                        'id'   : id,
                        'num'  : argNum,
                        'pid'  : self.id,
                        'args' : self._wrap(arguments),
                        'promise': self._wrap([resolve, reject])
                    })
                return Promise(p)
        else:
            def remoteCallback(*arguments):
                return self.emit({
                    'type' : 'callback',
                    'id'   : id,
                    'num'  : argNum,
                    'pid'  : self.id,
                    'args' : self._wrap(arguments)
                })
>>>>>>> 7785d1bd
        return remoteCallback

    def _decode(self, aObject, callbackId, withPromise):
        if aObject is None:
            return aObject
        if '__jailed_type__' in aObject and '__value__' in aObject:
            if aObject['__jailed_type__'] == 'callback':
                bObject = self._genRemoteCallback(callbackId, aObject['num'], withPromise)
            elif aObject['__jailed_type__'] == 'interface':
                name = aObject['__value__']
                if name in self._remote:
                    bObject = self._remote[name]
                else:
                    bObject = self._genRemoteMethod(name)
            elif aObject['__jailed_type__'] == 'ndarray':
                # create build array/tensor if used in the plugin
                try:
                    np = self._local['np']
                    if isinstance(aObject['__value__'], bytearray):
                        aObject['__value__'] = aObject['__value__']
                    elif isinstance(aObject['__value__'], list) or isinstance(aObject['__value__'], tuple):
                        aObject['__value__'] = reduce((lambda x, y: x + y), aObject['__value__'])
                    else:
                        raise Exception('Unsupported data type: ', type(aObject['__value__']))
                    bObject = np.frombuffer(aObject['__value__'], dtype=aObject['__dtype__']).reshape(tuple(aObject['__shape__']))
                except Exception as e:
                    logger.debug('Error in converting: %s', e)
                    # try:
                    #     tf = self._local['tf']
                    #     bObject = tf.Tensor(aObject['__value__'], aObject['__shape__'], aObject['__dtype__'])
                    # except Exception as e:
                    # keep it as regular if transfered to the main app
                    bObject = aObject
                    raise e
            elif aObject['__jailed_type__'] == 'error':
                bObject = Exception(aObject['__value__'])
            elif aObject['__jailed_type__'] == 'argument':
                bObject = aObject['__value__']
            else:
                bObject = aObject['__value__']
            return bObject
        else:
            if type(aObject) is tuple:
                aObject = list(aObject)
            isarray = type(aObject) is list
            bObject =  [] if isarray else dotdict()
            keys = range(len(aObject)) if isarray else aObject.keys()
            for k in keys:
                if isarray or k in aObject:
                    v = aObject[k]
                    if isinstance(v, dict)or type(v) is list:
                        if isarray:
                            bObject.append(self._decode(v, callbackId, withPromise))
                        else:
                            bObject[k] = self._decode(v, callbackId, withPromise)
            return bObject

    def _wrap(self, args):
        callbacks = {}
        wrapped = self._encode(args, callbacks)
        result = {'args': wrapped}
        if len(callbacks.keys()) > 0:
            result['callbackId'] = self. _store.put(callbacks)
        return result

    def _unwrap(self, args, withPromise):
        called = False
        if "callbackId" not in args:
            args["callbackId"] = None
        # wraps each callback so that the only one could be called
        result = self._decode(args["args"], args["callbackId"], withPromise)
        return result

    def _ndarray(self, typedArray, shape, dtype):
        _dtype = type(typedArray)
        if dtype and dtype != _dtype:
            raise Exception("dtype doesn't match the type of the array: "+_dtype+' != '+dtype)
        shape = shape or (len(typedArray), )
        return {"__jailed_type__": 'ndarray', "__value__" : typedArray, "__shape__": shape, "__dtype__": _dtype}

    def setInterface(self, api):
        if inspect.isclass(type(api)):
            api = {a:getattr(api, a) for a in dir(api) if not a.startswith('_')}
        self._interface = api
        self._sendInterface()

    def _sendInterface(self):
        names = []
        for name in self._interface:
            if callable(self._interface[name]):
                names.append({"name":name, "data": None})
            else:
                data = self._interface[name]
                if data is not None and type(data) is dict:
                    data2 = {}
                    for k in data:
                        if callable(data[k]):
                            data2[k] = "**@@FUNCTION@@**:"+k
                        else:
                            data2[k] = data[k]
                    names.append({"name":name, "data": data2})
                else:
                  names.append({"name":name, "data": data})
        self.emit({'type':'setInterface', 'api': names})

    def _genRemoteMethod(self, name):
<<<<<<< HEAD
        def remoteMethod(*arguments, **kwargs):
            # wrap keywords to a dictionary and pass to the first argument
            if len(arguments) == 0 and len(kwargs) > 0:
                arguments = [kwargs]
            call_func = {
                'type': 'method',
                'name': name,
                'args': self._wrap(arguments),
            }
            self.emit(call_func)
=======
        def remoteMethod(*arguments):
            def p(resolve, reject):
                call_func = {
                    'type': 'method',
                    'name': name,
                    'args': self._wrap(arguments),
                    'pid'  : self.id,
                    'promise': self._wrap([resolve, reject])
                }
                self.emit(call_func)
            return Promise(p)

>>>>>>> 7785d1bd
        return remoteMethod

    def _setRemote(self, api):
        _remote = dotdict()
        for i in range(len(api)):
            name = api[i]["name"]
            data = api[i]["data"]
            if data is not None:
                if type(data) == 'dict':
                    data2 = {}
                    for key in data:
                        if key in data:
                            if data[key] == "**@@FUNCTION@@**:"+key:
                                data2[key] = self._genRemoteMethod(name+'.'+key)
                            else:
                                data2[key] = data[key]
                    _remote[name] = data2
                else:
                    _remote[name] = data
            else:
                _remote[name] = self._genRemoteMethod(name)
        self._setLocalAPI(_remote)
        return _remote

    def _setLocalAPI(self, _remote):
        _remote["ndarray"] = self._ndarray
        _remote["export"] = self.setInterface
        _remote["utils"] = api_utils
        self._local["api"] = _remote

    def sio_plugin_message(self, data):
        if data['type']== 'import':
            self.emit({'type':'importSuccess', 'url': data['url']})
        elif data['type']== 'disconnect':
            self.exit(0)
        else:
            if data['type'] == 'execute':
                if not self._executed:
                    try:
                        type = data['code']['type']
                        content = data['code']['content']
                        exec(content, self._local)
                        self.emit({'type':'executeSuccess'})
                        self._executed = True
                    except Exception as e:
                        logger.info('error during execution: %s', traceback.format_exc())
                        self.emit({'type':'executeFailure', 'error': repr(e)})
                else:
                    logger.debug('skip execution.')
                    self.emit({'type':'executeSuccess'})
            elif data['type'] == 'message':
                d = data['data']
                if d['type'] == 'getInterface':
                    self._sendInterface()
                elif d['type'] == 'setInterface':
                    self._setRemote(d['api'])
                    self.emit({'type':'interfaceSetAsRemote'})
                    if not self._init:
                        self.emit({'type':'getInterface'})
                        self._init = True
                elif d['type'] == 'interfaceSetAsRemote':
                    #self.emit({'type':'getInterface'})
                    self._remote_set = True
                elif d['type'] == 'method':
                    if d['name'] in self._interface:
                        if 'promise' in d:
                            try:
                                resolve, reject = self._unwrap(d['promise'], False)
                                method = self._interface[d['name']]
                                args = self._unwrap(d['args'], True)
                                # args.append({'id': self.id})
                                result = method(*args)
                                resolve(result)
                            except Exception as e:
                                logger.info('error in method %s: %s', d['name'], traceback.format_exc())
                                reject(e)
                        else:
                            try:
                                method = self._interface[d['name']]
                                args = self._unwrap(d['args'], True)
                                # args.append({'id': self.id})
                                method(*args)
                            except Exception as e:
                                logger.info('error in method %s: %s', d['name'], traceback.format_exc())
                    else:
                        raise Exception('method '+d['name'] +' is not found.')
                elif d['type'] == 'callback':
                    if 'promise' in d:
                        try:
                            resolve, reject = self._unwrap(d['promise'], False)
                            method = self._store.fetch(d['id'])[d['num']]
                            args = self._unwrap(d['args'], True)
                            # args.append({'id': self.id})
                            result = method(*args)
                            resolve(result)
                        except Exception as e:
                            logger.info('error in method %s: %s', d['id'], traceback.format_exc())
                            reject(e)
                    else:
                        try:
                            method = self._store.fetch(d['id'])[d['num']]
                            args = self._unwrap(d['args'], True)
                            # args.append({'id': self.id})
                            method(*args)
                        except Exception as e:
                            logger.info('error in method %s: %s', d['id'], traceback.format_exc())
                sys.stdout.flush()

if __name__ == "__main__":
    parser = argparse.ArgumentParser()
    parser.add_argument('--id', type=str, required=True, help='plugin id')
    parser.add_argument('--secret', type=str, required=True, help='plugin secret')
    parser.add_argument('--namespace', type=str, default='/', help='socketio namespace')
    parser.add_argument('--host', type=str, default='localhost', help='socketio host')
    parser.add_argument('--port', type=str, default='8080', help='socketio port')
    parser.add_argument('--debug', action="store_true", help='debug mode')
    opt = parser.parse_args()
    if opt.debug:
        logger.setLevel(logging.DEBUG)
    pc = PluginConnection(opt.id, opt.secret, host=opt.host, port=int(opt.port))
    pc.start()
    gevent.wait()<|MERGE_RESOLUTION|>--- conflicted
+++ resolved
@@ -226,20 +226,11 @@
         return bObject
 
     def _genRemoteCallback(self, id, argNum, withPromise):
-<<<<<<< HEAD
-        def remoteCallback(*arguments, **kwargs):
-            # wrap keywords to a dictionary and pass to the first argument
-            if len(arguments) == 0 and len(kwargs) > 0:
-                arguments = [kwargs]
-            return self.emit({
-                'type' : 'callback',
-                'id'   : id,
-                'num'  : argNum,
-                'args' : self._wrap(arguments)
-            })
-=======
         if withPromise:
-            def remoteCallback(*arguments):
+            def remoteCallback(*arguments, **kwargs):
+                # wrap keywords to a dictionary and pass to the first argument
+                if len(arguments) == 0 and len(kwargs) > 0:
+                    arguments = [kwargs]
                 def p(resolve, reject):
                     self.emit({
                         'type' : 'callback',
@@ -251,7 +242,10 @@
                     })
                 return Promise(p)
         else:
-            def remoteCallback(*arguments):
+            def remoteCallback(*arguments, **kwargs):
+                # wrap keywords to a dictionary and pass to the first argument
+                if len(arguments) == 0 and len(kwargs) > 0:
+                    arguments = [kwargs]
                 return self.emit({
                     'type' : 'callback',
                     'id'   : id,
@@ -259,7 +253,6 @@
                     'pid'  : self.id,
                     'args' : self._wrap(arguments)
                 })
->>>>>>> 7785d1bd
         return remoteCallback
 
     def _decode(self, aObject, callbackId, withPromise):
@@ -366,19 +359,10 @@
         self.emit({'type':'setInterface', 'api': names})
 
     def _genRemoteMethod(self, name):
-<<<<<<< HEAD
         def remoteMethod(*arguments, **kwargs):
             # wrap keywords to a dictionary and pass to the first argument
             if len(arguments) == 0 and len(kwargs) > 0:
                 arguments = [kwargs]
-            call_func = {
-                'type': 'method',
-                'name': name,
-                'args': self._wrap(arguments),
-            }
-            self.emit(call_func)
-=======
-        def remoteMethod(*arguments):
             def p(resolve, reject):
                 call_func = {
                     'type': 'method',
@@ -390,7 +374,6 @@
                 self.emit(call_func)
             return Promise(p)
 
->>>>>>> 7785d1bd
         return remoteMethod
 
     def _setRemote(self, api):
