"""Set up the ImJoy-Engine imjoy package."""
import os
from setuptools import setup, find_packages
import json

DESCRIPTION = (
    "ImJoy Plugin Engine for running Python plugins locally "
    "or remotely from ImJoy.io"
)

try:
    # for Google Colab
    import google.colab.output

    REQUIREMENTS = [
        "numpy",
<<<<<<< HEAD
        "imjoy-rpc>=0.2.55",
=======
        "imjoy-rpc>=0.2.30",
>>>>>>> 91405146
        'pathlib;python_version<"3.4"',
        "imjoy-elfinder",
    ]
except:
    REQUIREMENTS = [
        "numpy",
<<<<<<< HEAD
        "imjoy-rpc>=0.2.55",
=======
        "imjoy-rpc>=0.2.30",
>>>>>>> 91405146
        'pathlib;python_version<"3.4"',
        "jupyter>=1.0.0",
        "imjoy-elfinder[jupyter]",
        "ipykernel>=5.1.4",
        "imjoy-jupyter-extension",
    ]

ROOT_DIR = os.path.dirname(__file__)
with open(os.path.join(ROOT_DIR, "README.md"), "r") as f:
    README = f.read()

with open(os.path.join(ROOT_DIR, "imjoy", "VERSION"), "r") as f:
    VERSION = json.load(f)["version"]

setup(
    name="imjoy",
    version=VERSION,
    description=DESCRIPTION,
    long_description=README,
    long_description_content_type="text/markdown",
    url="http://github.com/imjoy-team/ImJoy-Engine",
    author="ImJoy Team",
    author_email="imjoy.team@gmail.com",
    license="MIT",
    packages=find_packages(),
    include_package_data=True,
    install_requires=REQUIREMENTS,
    extras_require={
        "socketio": [
            "python-socketio[asyncio_client]",
            "pyyaml",
            "aiohttp",
            "aiohttp_cors",
        ]
    },
    zip_safe=False,
    entry_points={"console_scripts": ["imjoy = imjoy.__main__:main"]},
)<|MERGE_RESOLUTION|>--- conflicted
+++ resolved
@@ -14,22 +14,14 @@
 
     REQUIREMENTS = [
         "numpy",
-<<<<<<< HEAD
         "imjoy-rpc>=0.2.55",
-=======
-        "imjoy-rpc>=0.2.30",
->>>>>>> 91405146
         'pathlib;python_version<"3.4"',
         "imjoy-elfinder",
     ]
 except:
     REQUIREMENTS = [
         "numpy",
-<<<<<<< HEAD
         "imjoy-rpc>=0.2.55",
-=======
-        "imjoy-rpc>=0.2.30",
->>>>>>> 91405146
         'pathlib;python_version<"3.4"',
         "jupyter>=1.0.0",
         "imjoy-elfinder[jupyter]",
