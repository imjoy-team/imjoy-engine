"""Set up the ImJoy-Engine imjoy package."""
import json
from pathlib import Path

from setuptools import find_packages, setup

DESCRIPTION = (
    "ImJoy Plugin Engine for running Python plugins locally "
    "or remotely from ImJoy.io"
)

try:
    # for Google Colab
    # pylint: disable=unused-import
    import google.colab.output  # noqa: F401

    REQUIREMENTS = [
        "numpy",
        "imjoy-rpc>=0.2.55",
        "imjoy-elfinder",
    ]
except ImportError:
    REQUIREMENTS = [
        "numpy",
        "imjoy-rpc>=0.2.55",
<<<<<<< HEAD
        'pathlib;python_version<"3.4"',
=======
        "jupyter>=1.0.0",
>>>>>>> 4085fad8
        "imjoy-elfinder[jupyter]",
        "python-socketio[asyncio_client]==5.0.4",
        "python-engineio==4.0.0",
    ]

ROOT_DIR = Path(__file__).parent.resolve()
README_FILE = ROOT_DIR / "README.md"
LONG_DESCRIPTION = README_FILE.read_text(encoding="utf-8")
VERSION_FILE = ROOT_DIR / "imjoy" / "VERSION"
VERSION = json.loads(VERSION_FILE.read_text())["version"]


setup(
    name="imjoy",
    version=VERSION,
    description=DESCRIPTION,
    long_description=LONG_DESCRIPTION,
    long_description_content_type="text/markdown",
    url="http://github.com/imjoy-team/ImJoy-Engine",
    author="ImJoy Team",
    author_email="imjoy.team@gmail.com",
    license="MIT",
    packages=find_packages(),
    python_requires=">=3.6",
    include_package_data=True,
    install_requires=REQUIREMENTS,
    extras_require={
        "jupyter": [
            "jupyter>=1.0.0",
            "ipykernel>=5.1.4",
            "imjoy-jupyter-extension",
        ],
        "socketio": [
            "python-socketio[asyncio_client]",
            "pyyaml",
            "aiohttp",
            "aiohttp_cors",
        ],
    },
    zip_safe=False,
    entry_points={"console_scripts": ["imjoy = imjoy.__main__:main"]},
)<|MERGE_RESOLUTION|>--- conflicted
+++ resolved
@@ -23,11 +23,7 @@
     REQUIREMENTS = [
         "numpy",
         "imjoy-rpc>=0.2.55",
-<<<<<<< HEAD
         'pathlib;python_version<"3.4"',
-=======
-        "jupyter>=1.0.0",
->>>>>>> 4085fad8
         "imjoy-elfinder[jupyter]",
         "python-socketio[asyncio_client]==5.0.4",
         "python-engineio==4.0.0",
